--- conflicted
+++ resolved
@@ -10,15 +10,7 @@
     "@mui/material": "^6.5.0",
     "@tanstack/react-query": "^5.84.1",
     "@tanstack/react-query-devtools": "^5.84.1",
-<<<<<<< HEAD
-=======
-    "@testing-library/dom": "^10.4.1",
-    "@testing-library/jest-dom": "^6.6.4",
-    "@testing-library/react": "^16.3.0",
-    "@testing-library/user-event": "^13.5.0",
-    "@types/jest": "^27.5.2",
-    "@types/node": "^16.18.126",
->>>>>>> 3e06f1f4
+
     "axios": "^1.11.0",
     "chart.js": "^4.5.0",
     "react": "^19.1.1",
@@ -26,12 +18,7 @@
     "react-dom": "^19.1.1",
     "react-dropzone": "^14.3.8",
     "react-router-dom": "^7.7.1",
-<<<<<<< HEAD
     "web-vitals": "^5.1.0"
-=======
-    "react-scripts": "5.0.1",
-    "web-vitals": "^2.1.4"
->>>>>>> 3e06f1f4
   },
   "devDependencies": {
     "@testing-library/dom": "^10.4.1",
