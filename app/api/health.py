--- conflicted
+++ resolved
@@ -72,10 +72,7 @@
     CacheHealthData,
     CacheStats,
     DatabaseHealthData,
-<<<<<<< HEAD
     DetailedHealthCheckData,
-=======
->>>>>>> af3a36e4
 )
 
 # Define additional health data models not in the schema files
@@ -104,10 +101,7 @@
     initialized: Optional[bool] = Field(default=None, description="Whether service is properly initialized")
     server_status: Optional[Dict[str, Any]] = Field(default=None, description="Individual server status information")
     tools_count: Optional[int] = Field(default=None, description="Number of available tools")
-<<<<<<< HEAD
-
-=======
->>>>>>> af3a36e4
+
 from ..core.response import success_response
 from ..services.mcp_service import MCPService
 from ..utils.api_errors import handle_api_errors, log_api_call
@@ -224,17 +218,10 @@
             "status": "healthy",
             "debug_mode": settings.debug,
         },
-<<<<<<< HEAD
         "database": db_health,
         "cache": cache_health,
         "openai": openai_health,
         "fastmcp": fastmcp_health,
-=======
-        "database": db_health.model_dump(),
-        "cache": cache_health.model_dump(),
-        "openai": openai_health.model_dump(),
-        "fastmcp": fastmcp_health.model_dump(),
->>>>>>> af3a36e4
         "overall_status": "healthy",
     }
 
@@ -331,13 +318,8 @@
     fastmcp_health = await _check_fastmcp_health(mcp_service)
     
     services_data = {
-<<<<<<< HEAD
         "openai": openai_health,
         "fastmcp": fastmcp_health,
-=======
-        "openai": openai_health.model_dump(),
-        "fastmcp": fastmcp_health.model_dump(),
->>>>>>> af3a36e4
     }
     
     # Determine overall message
